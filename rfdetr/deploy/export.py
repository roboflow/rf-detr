--- conflicted
+++ resolved
@@ -12,7 +12,6 @@
 """
 import os
 import random
-import re
 import subprocess
 
 import numpy as np
@@ -20,22 +19,17 @@
 import onnxsim
 import torch
 import torch.nn as nn
-import wandb
 from PIL import Image
 
 import rfdetr.datasets.transforms as T
 from rfdetr.deploy._onnx import OnnxOptimizer
-<<<<<<< HEAD
+import re
 from rfdetr.models import build_model
 from rfdetr.util.logger import get_logger
 from rfdetr.util.misc import get_sha, get_rank
 from rfdetr.util.package import get_version
 
 logger = get_logger()
-=======
-import re
-import sys
->>>>>>> a9851a3f
 
 
 def run_command_shell(command, dry_run:bool = False) -> int:
@@ -238,13 +232,8 @@
 
     model, criterion, postprocessors = build_model(args)
     n_parameters = sum(p.numel() for p in model.parameters())
-<<<<<<< HEAD
-    if args.wandb:
-        wandb.config.update({"n_parameters": n_parameters}, allow_val_change=True)
     logger.info(f"number of parameters: {n_parameters}")
-=======
-    print(f"number of parameters: {n_parameters}")
->>>>>>> a9851a3f
+    logger.info(f"number of parameters: {n_parameters}")
     n_backbone_parameters = sum(p.numel() for p in model.backbone.parameters())
     logger.info(f"number of backbone parameters: {n_backbone_parameters}")
     n_projector_parameters = sum(p.numel() for p in model.backbone[0].projector.parameters())
