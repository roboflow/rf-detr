# RF-DETR: SOTA Real-Time Object Detection Model

[![version](https://badge.fury.io/py/rfdetr.svg)](https://badge.fury.io/py/rfdetr)
[![downloads](https://img.shields.io/pypi/dm/rfdetr)](https://pypistats.org/packages/rfdetr)
[![python-version](https://img.shields.io/pypi/pyversions/rfdetr)](https://badge.fury.io/py/rfdetr)
[![license](https://img.shields.io/badge/license-Apache%202.0-blue)](https://github.com/roboflow/rfdetr/blob/main/LICENSE)

[![hf space](https://img.shields.io/badge/%F0%9F%A4%97%20Hugging%20Face-Spaces-blue)](https://huggingface.co/spaces/SkalskiP/RF-DETR)
[![colab](https://colab.research.google.com/assets/colab-badge.svg)](https://colab.research.google.com/github/roboflow-ai/notebooks/blob/main/notebooks/how-to-finetune-rf-detr-on-detection-dataset.ipynb)
[![roboflow](https://raw.githubusercontent.com/roboflow-ai/notebooks/main/assets/badges/roboflow-blogpost.svg)](https://blog.roboflow.com/rf-detr)
[![discord](https://img.shields.io/discord/1159501506232451173?logo=discord&label=discord&labelColor=fff&color=5865f2&link=https%3A%2F%2Fdiscord.gg%2FGbfgXGJ8Bk)](https://discord.gg/GbfgXGJ8Bk)

RF-DETR is a real-time, transformer-based object detection model architecture developed by Roboflow and released under the Apache 2.0 license.

RF-DETR is the first real-time model to exceed 60 AP on the [Microsoft COCO benchmark](https://cocodataset.org/#home) alongside competitive performance at base sizes. It also achieves state-of-the-art performance on [RF100-VL](https://github.com/roboflow/rf100-vl), an object detection benchmark that measures model domain adaptability to real world problems. RF-DETR is comparable speed to current real-time objection models.

**RF-DETR is small enough to run on the edge, making it an ideal model for deployments that need both strong accuracy and real-time performance.**

## Results

We validated the performance of RF-DETR on both Microsoft COCO and the RF100-VL benchmarks.

![rf-detr-coco-rf100-vl-9](https://github.com/user-attachments/assets/fdb6c31d-f11f-4518-8377-5671566265a4)

<details>
<summary>RF100-VL benchmark results</summary>

<br>

<img src="https://github.com/user-attachments/assets/e61a7ba4-5294-40a9-8cd7-4fc924639924" alt="rf100-vl-map50">
</details>

| Model            | params<br><sup>(M) | mAP<sup>COCO val<br>@0.50:0.95 | mAP<sup>RF100-VL<br>Average @0.50 | mAP<sup>RF100-VL<br>Average @0.50:95 | Total Latency<br><sup>T4 bs=1<br>(ms) |
|------------------|--------------------|--------------------------------|-----------------------------------|---------------------------------------|---------------------------------------|
| D-FINE-M         | 19.3               | <ins>55.1</ins>                | N/A                               | N/A                                   | 6.3                                   |
| LW-DETR-M        | 28.2               | 52.5                           | 84.0                              | 57.5                                  | 6.0                                   |
| YOLO11m          | 20.0               | 51.5                           | 84.9                              | 59.7                                  | <ins>5.7</ins>                        |
| YOLOv8m          | 28.9               | 50.6                           | 85.0                              | 59.8                                  | 6.3                                   |
| RF-DETR-B        | 29.0               | 53.3                           | <ins>86.7</ins>                   | <ins>60.3</ins>                       | 6.0                                   |


<details>
<summary>RF100-VL benchmark notes</summary>

- The "Total Latency" reported here is measured on a T4 GPU using TensorRT10 FP16 (ms/img) and was introduced by LW-DETR. Unlike transformer-based models, YOLO models perform Non-Maximum Suppression (NMS) after generating predictions to refine bounding box candidates. While NMS boosts accuracy, it also slightly reduces speed due to the additional computation required, which varies with the number of objects in an image. Notably, many YOLO benchmarks include NMS in accuracy measurements but exclude it from speed metrics. By contrast, our benchmarking—following LW-DETR’s approach—factors in NMS latency to provide a uniform measure of the total time needed to obtain a final result across all models on the same hardware.

- D-FINE’s fine-tuning capability is currently unavailable, making its domain adaptability performance inaccessible. The authors [caution](https://github.com/Peterande/D-FINE) that “if your categories are very simple, it might lead to overfitting and suboptimal performance.” Furthermore, several open issues ([#108](https://github.com/Peterande/D-FINE/issues/108), [#146](https://github.com/Peterande/D-FINE/issues/146), [#169](https://github.com/Peterande/D-FINE/issues/169), [#214](https://github.com/Peterande/D-FINE/issues/214)) currently prevent successful fine-tuning. We have opened an additional issue in hopes of ultimately benchmarking D-FINE with RF100-VL.
</details>

## News

- `2025/03/20`: We release RF-DETR real-time object detection model. **Code and checkpoint for RF-DETR-large and RF-DETR-base are available.**
- `2025/04/03`: We release early stopping, gradient checkpointing, metrics saving, training resume, TensorBoard and W&B logging support.

## Installation

Pip install the `rfdetr` package in a [**Python>=3.9**](https://www.python.org/) environment.

```bash
pip install rfdetr
```

<details>
<summary>Install from source</summary>

<br>

By installing RF-DETR from source, you can explore the most recent features and enhancements that have not yet been officially released. Please note that these updates are still in development and may not be as stable as the latest published release.

```bash
pip install git+https://github.com/roboflow/rf-detr.git
```

</details>


## Inference

RF-DETR comes out of the box with checkpoints pre-trained on the Microsoft COCO dataset.

```python
import io
import requests
import supervision as sv
from PIL import Image
from rfdetr import RFDETRBase
from rfdetr.util.coco_classes import COCO_CLASSES

model = RFDETRBase()

url = "https://media.roboflow.com/notebooks/examples/dog-2.jpeg"

image = Image.open(io.BytesIO(requests.get(url).content))
detections = model.predict(image, threshold=0.5)

labels = [
    f"{COCO_CLASSES[class_id]} {confidence:.2f}"
    for class_id, confidence
    in zip(detections.class_id, detections.confidence)
]

annotated_image = image.copy()
annotated_image = sv.BoxAnnotator().annotate(annotated_image, detections)
annotated_image = sv.LabelAnnotator().annotate(annotated_image, detections, labels)

sv.plot_image(annotated_image)
```

<details>
<summary>Video inference</summary>

<br>

```python
import supervision as sv
from rfdetr import RFDETRBase
from rfdetr.util.coco_classes import COCO_CLASSES

model = RFDETRBase()

def callback(frame, index):
    detections = model.predict(frame, threshold=0.5)

    labels = [
        f"{COCO_CLASSES[class_id]} {confidence:.2f}"
        for class_id, confidence
        in zip(detections.class_id, detections.confidence)
    ]

    annotated_frame = frame.copy()
    annotated_frame = sv.BoxAnnotator().annotate(annotated_frame, detections)
    annotated_frame = sv.LabelAnnotator().annotate(annotated_frame, detections, labels)
    return annotated_frame

sv.process_video(
    source_path=<SOURCE_VIDEO_PATH>,
    target_path=<TARGET_VIDEO_PATH>,
    callback=callback
)
```

</details>

<details>
<summary>Webcam inference</summary>

<br>

```python
import cv2
import supervision as sv
from rfdetr import RFDETRBase
from rfdetr.util.coco_classes import COCO_CLASSES

model = RFDETRBase()

cap = cv2.VideoCapture(0)
while True:
    success, frame = cap.read()
    if not success:
        break

    detections = model.predict(frame, threshold=0.5)

    labels = [
        f"{COCO_CLASSES[class_id]} {confidence:.2f}"
        for class_id, confidence
        in zip(detections.class_id, detections.confidence)
    ]

    annotated_frame = frame.copy()
    annotated_frame = sv.BoxAnnotator().annotate(annotated_frame, detections)
    annotated_frame = sv.LabelAnnotator().annotate(annotated_frame, detections, labels)

    cv2.imshow("Webcam", annotated_frame)

    if cv2.waitKey(1) & 0xFF == ord('q'):
        break

cap.release()
cv2.destroyAllWindows()
```

</details>

<details>
<summary>RTSP stream inference</summary>

<br>

```python
import cv2
import supervision as sv
from rfdetr import RFDETRBase
from rfdetr.util.coco_classes import COCO_CLASSES

model = RFDETRBase()

cap = cv2.VideoCapture(<RTSP_STREAM_URL>)
while True:
    success, frame = cap.read()
    if not success:
        break

    detections = model.predict(frame, threshold=0.5)

    labels = [
        f"{COCO_CLASSES[class_id]} {confidence:.2f}"
        for class_id, confidence
        in zip(detections.class_id, detections.confidence)
    ]

    annotated_frame = frame.copy()
    annotated_frame = sv.BoxAnnotator().annotate(annotated_frame, detections)
    annotated_frame = sv.LabelAnnotator().annotate(annotated_frame, detections, labels)

    cv2.imshow("RTSP Stream", annotated_frame)

    if cv2.waitKey(1) & 0xFF == ord('q'):
        break

cap.release()
cv2.destroyAllWindows()
```

</details>

![rf-detr-coco-results-2](https://media.roboflow.com/rf-detr/example_grid.png)


### Model Variants

RF-DETR is available in two variants: RF-DETR-B 29M [`RFDETRBase`](https://github.com/roboflow/rf-detr/blob/ed1af5144343ea52d3d26ce466719d064bb92b9c/rfdetr/detr.py#L133) and RF-DETR-L 128M [`RFDETRLarge`](https://github.com/roboflow/rf-detr/blob/ed1af5144343ea52d3d26ce466719d064bb92b9c/rfdetr/detr.py#L140). The corresponding COCO pretrained checkpoints are automatically loaded when you initialize either class.

### Input Resolution

Both model variants support configurable input resolutions. A higher resolution usually improves prediction quality by capturing more detail, though it can slow down inference. You can adjust the resolution by passing the `resolution` argument when initializing the model. `resolution` value must be divisible by `56`.

```python
model = RFDETRBase(resolution=560)
```

## Training

### Dataset structure

RF-DETR expects the dataset to be in COCO format. Divide your dataset into three subdirectories: `train`, `valid`, and `test`. Each subdirectory should contain its own `_annotations.coco.json` file that holds the annotations for that particular split, along with the corresponding image files. Below is an example of the directory structure:

```
dataset/
├── train/
│   ├── _annotations.coco.json
│   ├── image1.jpg
│   ├── image2.jpg
│   └── ... (other image files)
├── valid/
│   ├── _annotations.coco.json
│   ├── image1.jpg
│   ├── image2.jpg
│   └── ... (other image files)
└── test/
    ├── _annotations.coco.json
    ├── image1.jpg
    ├── image2.jpg
    └── ... (other image files)
```

[Roboflow](https://roboflow.com/annotate) allows you to create object detection datasets from scratch or convert existing datasets from formats like YOLO, and then export them in COCO JSON format for training. You can also explore [Roboflow Universe](https://universe.roboflow.com/) to find pre-labeled datasets for a range of use cases.

### Fine-tuning

You can fine-tune RF-DETR from pre-trained COCO checkpoints. By default, the RF-DETR-B checkpoint will be used. To get started quickly, please refer to our fine-tuning Google Colab [notebook](https://colab.research.google.com/github/roboflow-ai/notebooks/blob/main/notebooks/how-to-finetune-rf-detr-on-detection-dataset.ipynb).

```python
from rfdetr import RFDETRBase

model = RFDETRBase()

model.train(dataset_dir=<DATASET_PATH>, epochs=10, batch_size=4, grad_accum_steps=4, lr=1e-4, output_dir=<OUTPUT_PATH>)
```

Different GPUs have different VRAM capacities, so adjust batch_size and grad_accum_steps to maintain a total batch size of 16. For example, on a powerful GPU like the A100, use `batch_size=16` and `grad_accum_steps=1`; on smaller GPUs like the T4, use `batch_size=4` and `grad_accum_steps=4`. This gradient accumulation strategy helps train effectively even with limited memory.

</details>

<details>
<summary>More parameters</summary>

<br>

<table>
  <thead>
    <tr>
      <th>Parameter</th>
      <th>Description</th>
    </tr>
  </thead>
  <tbody>
    <tr>
      <td><code>dataset_dir</code></td>
      <td>Specifies the COCO-formatted dataset location with <code>train</code>, <code>valid</code>, and <code>test</code> folders, each containing <code>_annotations.coco.json</code>. Ensures the model can properly read and parse data.</td>
    </tr>
    <tr>
      <td><code>output_dir</code></td>
      <td>Directory where training artifacts (checkpoints, logs, etc.) are saved. Important for experiment tracking and resuming training.</td>
    </tr>
    <tr>
      <td><code>epochs</code></td>
      <td>Number of full passes over the dataset. Increasing this can improve performance but extends total training time.</td>
    </tr>
    <tr>
      <td><code>batch_size</code></td>
      <td>Number of samples processed per iteration. Higher values require more GPU memory but can speed up training. Must be balanced with <code>grad_accum_steps</code> to maintain the intended total batch size.</td>
    </tr>
    <tr>
      <td><code>grad_accum_steps</code></td>
      <td>Accumulates gradients over multiple mini-batches, effectively raising the total batch size without requiring as much memory at once. Helps train on smaller GPUs at the cost of slightly more time per update.</td>
    </tr>
    <tr>
      <td><code>lr</code></td>
      <td>Learning rate for most parts of the model. Influences how quickly or cautiously the model adjusts its parameters.</td>
    </tr>
    <tr>
      <td><code>lr_encoder</code></td>
      <td>Learning rate specifically for the encoder portion of the model. Useful for fine-tuning encoder layers at a different pace.</td>
    </tr>
    <tr>
      <td><code>resolution</code></td>
      <td>Sets the input image dimensions. Higher values can improve accuracy but require more memory and can slow training. Must be divisible by 56.</td>
    </tr>
    <tr>
      <td><code>weight_decay</code></td>
      <td>Coefficient for L2 regularization. Helps prevent overfitting by penalizing large weights, often improving generalization.</td>
    </tr>
    <tr>
      <td><code>device</code></td>
      <td>Specifies the hardware (e.g., <code>cpu</code> or <code>cuda</code>) to run training on. GPU significantly speeds up training.</td>
    </tr>
    <tr>
      <td><code>use_ema</code></td>
      <td>Enables Exponential Moving Average of weights, producing a smoothed checkpoint. Often improves final performance with slight overhead.</td>
    </tr>
    <tr>
      <td><code>gradient_checkpointing</code></td>
      <td>Re-computes parts of the forward pass during backpropagation to reduce memory usage. Lowers memory needs but increases training time.</td>
    </tr>
    <tr>
      <td><code>checkpoint_interval</code></td>
      <td>Frequency (in epochs) at which model checkpoints are saved. More frequent saves provide better coverage but consume more storage.</td>
    </tr>
    <tr>
      <td><code>resume</code></td>
      <td>Path to a saved checkpoint for continuing training. Restores both model weights and optimizer state.</td>
    </tr>
    <tr>
      <td><code>tensorboard</code></td>
      <td>Enables logging of training metrics to TensorBoard for monitoring progress and performance.</td>
    </tr>
    <tr>
      <td><code>wandb</code></td>
      <td>Activates logging to Weights &amp; Biases, facilitating cloud-based experiment tracking and visualization.</td>
    </tr>
    <tr>
      <td><code>project</code></td>
      <td>Project name for Weights &amp; Biases logging. Groups multiple runs under a single heading.</td>
    </tr>
    <tr>
      <td><code>run</code></td>
      <td>Run name for Weights &amp; Biases logging, helping differentiate individual training sessions within a project.</td>
    </tr>
    <tr>
      <td><code>early_stopping</code></td>
      <td>Enables an early stopping callback that monitors mAP improvements to decide if training should be stopped. Helps avoid needless epochs when mAP plateaus.</td>
    </tr>
    <tr>
      <td><code>early_stopping_patience</code></td>
      <td>Number of consecutive epochs without mAP improvement before stopping. Prevents wasting resources on minimal gains.</td>
    </tr>
    <tr>
      <td><code>early_stopping_min_delta</code></td>
      <td>Minimum change in mAP to qualify as an improvement. Ensures that trivial gains don’t reset the early stopping counter.</td>
    </tr>
    <tr>
      <td><code>early_stopping_use_ema</code></td>
      <td>Whether to track improvements using the EMA version of the model. Uses EMA metrics if available, otherwise falls back to regular mAP.</td>
    </tr>
  </tbody>
</table>

</details>

### Resume training

<<<<<<< HEAD
=======
> [!IMPORTANT]
> Resume support isn’t officially released yet.
> Install from source to access it: `pip install git+https://github.com/roboflow/rf-detr.git`.

>>>>>>> 991bb71c
You can resume training from a previously saved checkpoint by passing the path to the `checkpoint.pth` file using the `resume` argument. This is useful when training is interrupted or you want to continue fine-tuning an already partially trained model. The training loop will automatically load the weights and optimizer state from the provided checkpoint file.

```python
from rfdetr import RFDETRBase

model = RFDETRBase()

model.train(dataset_dir=<DATASET_PATH>, epochs=10, batch_size=4, grad_accum_steps=4, lr=1e-4, output_dir=<OUTPUT_PATH>, resume=<CHECKPOINT_PATH>)
```

### Early stopping

Early stopping monitors validation mAP and halts training if improvements remain below a threshold for a set number of epochs. This can reduce wasted computation once the model converges. Additional parameters—such as `early_stopping_patience`, `early_stopping_min_delta`, and `early_stopping_use_ema`—let you fine-tune the stopping behavior.

```python
from rfdetr import RFDETRBase

model = RFDETRBase()

model.train(dataset_dir=<DATASET_PATH>, epochs=10, batch_size=4, grad_accum_steps=4, lr=1e-4, output_dir=<OUTPUT_PATH>, early_stopping=True)
```

### Multi-GPU training

You can fine-tune RF-DETR on multiple GPUs using PyTorch’s Distributed Data Parallel (DDP). Create a `main.py` script that initializes your model and calls `.train()` as usual than run it in terminal.

```bash
python -m torch.distributed.launch --nproc_per_node=8 --use_env main.py
```

Replace `8` in the `--nproc_per_node argument` with the number of GPUs you want to use. This approach creates one training process per GPU and splits the workload automatically. Note that your effective batch size is multiplied by the number of GPUs, so you may need to adjust your `batch_size` and `grad_accum_steps` to maintain the same overall batch size.

### Result checkpoints

During training, two model checkpoints (the regular weights and an EMA-based set of weights) will be saved in the specified output directory. The EMA (Exponential Moving Average) file is a smoothed version of the model’s weights over time, often yielding better stability and generalization.

### Logging with TensorBoard

<<<<<<< HEAD
=======
> [!IMPORTANT]
> TensorBoard support isn’t officially released yet.
> Install from source to access it: `pip install git+https://github.com/roboflow/rf-detr.git`.

>>>>>>> 991bb71c
[TensorBoard](https://www.tensorflow.org/tensorboard) is a powerful toolkit that helps you visualize and track training metrics. With TensorBoard set up, you can train your model and keep an eye on the logs to monitor performance, compare experiments, and optimize model training. To enable logging, simply pass `tensorboard=True` when training the model.

<details>
<summary>Using TensorBoard with RF-DETR</summary>

<br>

- TensorBoard logging requires additional packages. Install them with:

    ```bash
    pip install "rfdetr[metrics]"
    ```

- To activate logging, pass the extra parameter `tensorboard=True` to `.train()`:

    ```python
    from rfdetr import RFDETRBase

    model = RFDETRBase()

    model.train(
        dataset_dir=<DATASET_PATH>,
        epochs=10,
        batch_size=4,
        grad_accum_steps=4,
        lr=1e-4,
        output_dir=<OUTPUT_PATH>,
        tensorboard=True
    )
    ```

- To use TensorBoard locally, navigate to your project directory and run:

    ```bash
    tensorboard --logdir <OUTPUT_DIR>
    ```

    Then open `http://localhost:6006/` in your browser to view your logs.

- To use TensorBoard in Google Colab run:

    ```bash
    %load_ext tensorboard
    %tensorboard --logdir <OUTPUT_DIR>
    ```

</details>

### Logging with Weights and Biases

<<<<<<< HEAD
=======
> [!IMPORTANT]
> Weights and Biases support isn’t officially released yet.
> Install from source to access it: `pip install git+https://github.com/roboflow/rf-detr.git`.

>>>>>>> 991bb71c
[Weights and Biases (W&B)](https://www.wandb.ai) is a powerful cloud-based platform that helps you visualize and track training metrics. With W&B set up, you can monitor performance, compare experiments, and optimize model training using its rich feature set. To enable logging, simply pass `wandb=True` when training the model.

<details>
<summary>Using Weights and Biases with RF-DETR</summary>

<br>

- Weights and Biases logging requires additional packages. Install them with:

    ```bash
    pip install "rfdetr[metrics]"
    ```

- Before using W&B, make sure you are logged in:

    ```bash
    wandb login
    ```

    You can retrieve your API key at wandb.ai/authorize.

- To activate logging, pass the extra parameter `wandb=True` to `.train()`:

    ```python
    from rfdetr import RFDETRBase

    model = RFDETRBase()

    model.train(
        dataset_dir=<DATASET_PATH>,
        epochs=10,
        batch_size=4,
        grad_accum_steps=4,
        lr=1e-4,
        output_dir=<OUTPUT_PATH>,
        wandb=True,
        project=<PROJECT_NAME>,
        run=<RUN_NAME>
    )
    ```

    In W&B, projects are collections of related machine learning experiments, and runs are individual sessions where training or evaluation happens. If you don't specify a name for a run, W&B will assign a random one automatically.

</details>

### Logging with MLflow

> [!IMPORTANT]
> MLflow support isn't officially released yet.
> Install from source to access it: `pip install git+https://github.com/roboflow/rf-detr.git`.

[MLflow](https://mlflow.org/) is an open-source platform for the machine learning lifecycle that helps you track experiments, package code into reproducible runs, and share and deploy models. To enable logging, simply pass `mlflow=True` when training the model.

<details>
<summary>Using MLflow with RF-DETR</summary>

<br>

- MLflow logging requires additional packages. Install them with:

    ```bash
    pip install "rfdetr[metrics]"
    ```

- To activate logging, pass the extra parameter `mlflow=True` to `.train()`:

    ```python
    from rfdetr import RFDETRBase

    model = RFDETRBase()

    model.train(
        dataset_dir=<DATASET_PATH>,
        epochs=10,
        batch_size=4,
        grad_accum_steps=4,
        lr=1e-4,
        output_dir=<OUTPUT_PATH>,
        mlflow=True,
        project=<EXPERIMENT_NAME>,
        run=<RUN_NAME>
    )
    ```

- The `project` parameter sets the experiment name in MLflow, while `run` sets the run name. If you don't specify these, MLflow will use default values.

- To use a custom MLflow tracking server, set the `MLFLOW_TRACKING_URI` environment variable:

    ```python
    import os

    # Set MLflow tracking URI
    os.environ["MLFLOW_TRACKING_URI"] = "https://your-mlflow-server.com"

    # For authentication with tracking servers that require it
    os.environ["MLFLOW_TRACKING_TOKEN"] = "your-auth-token"

    # Then initialize and train your model
    model = RFDETRBase()
    model.train(..., mlflow=True)
    ```

- For teams using a hosted MLflow service (like Databricks), you'll typically need to set:
  - `MLFLOW_TRACKING_URI`: The URL of your MLflow tracking server
  - `MLFLOW_TRACKING_TOKEN`: Authentication token for your MLflow server

- To view your logs after training, start the MLflow UI:

    ```bash
    mlflow ui
    ```

    Then open `http://localhost:5000` in your browser to access the MLflow dashboard.

</details>

### Load and run fine-tuned model

```python
from rfdetr import RFDETRBase

model = RFDETRBase(pretrain_weights=<CHECKPOINT_PATH>)

detections = model.predict(<IMAGE_PATH>)
```

## ONNX export

RF-DETR supports exporting models to the ONNX format, which enables interoperability with various inference frameworks and can improve deployment efficiency. To export your model, simply initialize it and call the `.export()` method.

```python
from rfdetr import RFDETRBase

model = RFDETRBase(pretrain_weights=<CHECKPOINT_PATH>)

model.export()
```

This command saves the ONNX model to the `output` directory.

## License

Both the code and the weights pretrained on the COCO dataset are released under the [Apache 2.0 license](https://github.com/roboflow/r-flow/blob/main/LICENSE).

## Acknowledgements

Our work is built upon [LW-DETR](https://arxiv.org/pdf/2406.03459), [DINOv2](https://arxiv.org/pdf/2304.07193), and [Deformable DETR](https://arxiv.org/pdf/2010.04159). Thanks to their authors for their excellent work!

## Citation

If you find our work helpful for your research, please consider citing the following BibTeX entry.

```bibtex
@software{rf-detr,
  author = {Robinson, Isaac and Robicheaux, Peter and Popov, Matvei},
  license = {Apache-2.0},
  title = {RF-DETR},
  howpublished = {\url{https://github.com/roboflow/rf-detr}},
  year = {2025},
  note = {SOTA Real-Time Object Detection Model}
}
```


## Contribution

We welcome and appreciate all contributions! If you notice any issues or bugs, have questions, or would like to suggest new features, please [open an issue](https://github.com/roboflow/rf-detr/issues/new) or pull request. By sharing your ideas and improvements, you help make RF-DETR better for everyone.<|MERGE_RESOLUTION|>--- conflicted
+++ resolved
@@ -391,13 +391,10 @@
 
 ### Resume training
 
-<<<<<<< HEAD
-=======
 > [!IMPORTANT]
 > Resume support isn’t officially released yet.
 > Install from source to access it: `pip install git+https://github.com/roboflow/rf-detr.git`.
 
->>>>>>> 991bb71c
 You can resume training from a previously saved checkpoint by passing the path to the `checkpoint.pth` file using the `resume` argument. This is useful when training is interrupted or you want to continue fine-tuning an already partially trained model. The training loop will automatically load the weights and optimizer state from the provided checkpoint file.
 
 ```python
@@ -436,13 +433,10 @@
 
 ### Logging with TensorBoard
 
-<<<<<<< HEAD
-=======
 > [!IMPORTANT]
 > TensorBoard support isn’t officially released yet.
 > Install from source to access it: `pip install git+https://github.com/roboflow/rf-detr.git`.
 
->>>>>>> 991bb71c
 [TensorBoard](https://www.tensorflow.org/tensorboard) is a powerful toolkit that helps you visualize and track training metrics. With TensorBoard set up, you can train your model and keep an eye on the logs to monitor performance, compare experiments, and optimize model training. To enable logging, simply pass `tensorboard=True` when training the model.
 
 <details>
@@ -493,13 +487,10 @@
 
 ### Logging with Weights and Biases
 
-<<<<<<< HEAD
-=======
 > [!IMPORTANT]
 > Weights and Biases support isn’t officially released yet.
 > Install from source to access it: `pip install git+https://github.com/roboflow/rf-detr.git`.
 
->>>>>>> 991bb71c
 [Weights and Biases (W&B)](https://www.wandb.ai) is a powerful cloud-based platform that helps you visualize and track training metrics. With W&B set up, you can monitor performance, compare experiments, and optimize model training using its rich feature set. To enable logging, simply pass `wandb=True` when training the model.
 
 <details>
